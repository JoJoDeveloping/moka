--- conflicted
+++ resolved
@@ -1,10 +1,6 @@
 [package]
 name = "moka"
-<<<<<<< HEAD
 version = "0.6.0"
-=======
-version = "0.5.4"
->>>>>>> 29014971
 authors = ["Tatsuya Kawano <tatsuya@hibaridb.org>"]
 edition = "2018"
 
